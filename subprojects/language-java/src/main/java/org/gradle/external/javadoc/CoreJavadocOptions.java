/*
 * Copyright 2010 the original author or authors.
 *
 * Licensed under the Apache License, Version 2.0 (the "License");
 * you may not use this file except in compliance with the License.
 * You may obtain a copy of the License at
 *
 *      http://www.apache.org/licenses/LICENSE-2.0
 *
 * Unless required by applicable law or agreed to in writing, software
 * distributed under the License is distributed on an "AS IS" BASIS,
 * WITHOUT WARRANTIES OR CONDITIONS OF ANY KIND, either express or implied.
 * See the License for the specific language governing permissions and
 * limitations under the License.
 */

package org.gradle.external.javadoc;

import org.gradle.external.javadoc.internal.JavadocOptionFile;
import org.gradle.external.javadoc.internal.JavadocOptionFileOptionInternal;
import org.gradle.external.javadoc.internal.JavadocOptionFileOptionInternalAdapter;
import org.gradle.internal.Cast;
import org.gradle.process.ExecSpec;
import org.gradle.util.GFileUtils;
import org.gradle.util.GUtil;

import java.io.File;
import java.io.IOException;
import java.util.ArrayList;
import java.util.Arrays;
import java.util.List;

/**
 * Provides the core Javadoc Options. That is, provides the options which are not doclet specific.
 */
public abstract class CoreJavadocOptions implements MinimalJavadocOptions {
    protected final JavadocOptionFile optionFile;

    private final JavadocOptionFileOption<String> overview;
    private final JavadocOptionFileOption<JavadocMemberLevel> memberLevel;
    private final JavadocOptionFileOption<String> doclet;
    private final JavadocOptionFileOption<List<File>> docletpath;
    private final JavadocOptionFileOption<String> source; // TODO bind with the sourceCompatibility property
    private final JavadocOptionFileOption<List<File>> classpath; // TODO link to runtime configuration ?
    private final JavadocOptionFileOption<List<File>> bootClasspath;
    private final JavadocOptionFileOption<List<File>> extDirs;
    private final JavadocOptionFileOption<JavadocOutputLevel> outputLevel;
    private final JavadocOptionFileOption<Boolean> breakIterator;
    private final JavadocOptionFileOption<String> locale;
    private final JavadocOptionFileOption<String> encoding;
    private final OptionLessJavadocOptionFileOption<List<String>> sourceNames;
    private List<String> jFlags = new ArrayList<String>();
    private List<File> optionFiles = new ArrayList<File>();

    public CoreJavadocOptions() {
        this(new JavadocOptionFile());
    }

    protected CoreJavadocOptions(JavadocOptionFile optionFile) {
        this.optionFile = optionFile;

        overview = addStringOption("overview");
        memberLevel = addEnumOption("memberLevel");
        doclet = addStringOption("doclet");
        docletpath = addPathOption("docletpath");
        source = addStringOption("source");
        classpath = addPathOption("classpath");
        bootClasspath = addPathOption("bootclasspath");
        extDirs = addPathOption("extdirs");
        outputLevel = addEnumOption("outputLevel", JavadocOutputLevel.QUIET);
        breakIterator = addBooleanOption("breakiterator");
        locale = addStringOption("locale");
        encoding = addStringOption("encoding");

        sourceNames = optionFile.getSourceNames();
    }

    protected CoreJavadocOptions(CoreJavadocOptions original, JavadocOptionFile optionFile) {
        this.optionFile = optionFile;

        overview = optionFile.getOption("overview");
        memberLevel = optionFile.getOption("memberLevel");
        doclet = optionFile.getOption("doclet");
        docletpath = optionFile.getOption("docletpath");
        source = optionFile.getOption("source");
        classpath = optionFile.getOption("classpath");
        bootClasspath = optionFile.getOption("bootclasspath");
        extDirs = optionFile.getOption("extdirs");
        outputLevel = optionFile.getOption("outputLevel");
        breakIterator = optionFile.getOption("breakiterator");
        locale = optionFile.getOption("locale");
        encoding = optionFile.getOption("encoding");

        sourceNames = optionFile.getSourceNames();
        jFlags = original.jFlags;
        optionFiles = original.optionFiles;
    }

    /**
     * -overview  path\filename
<<<<<<< HEAD
     * <p/>
     * Specifies that javadoc should retrieve the text for the overview documentation from
     * the "source" file specified by path/filename and place it on the Overview page (overview-summary.html).
     * The path/filename is relative to the -sourcepath.
     * <p/>
=======
     * <p>
     * Specifies that javadoc should retrieve the text for the overview documentation from
     * the "source" file specified by path/filename and place it on the Overview page (overview-summary.html).
     * The path/filename is relative to the -sourcepath.
     * <p>
>>>>>>> db07431e
     * While you can use any name you want for filename and place it anywhere you want for path,
     * a typical thing to do is to name it overview.html and place it in the source tree at the directory that contains the topmost package directories.
     * In this location, no path is needed when documenting packages, since -sourcepath will point to this file.
     * For example, if the source tree for the java.lang package is C:\src\classes\java\lang\,
     * then you could place the overview file at C:\src\classes\overview.html. See Real World Example.
<<<<<<< HEAD
     * <p/>
     * For information about the file specified by path/filename, see overview comment file.
     * <p/>
     * Note that the overview page is created only if you pass into javadoc two or more package names.
     * For further explanation, see HTML Frames.)
     * <p/>
=======
     * <p>
     * For information about the file specified by path/filename, see overview comment file.
     * <p>
     * Note that the overview page is created only if you pass into javadoc two or more package names.
     * For further explanation, see HTML Frames.)
     * <p>
>>>>>>> db07431e
     * The title on the overview page is set by -doctitle.
     */
    @Override
    public String getOverview() {
        return overview.getValue();
    }

    @Override
    public void setOverview(String overview) {
        this.overview.setValue(overview);
    }

    /**
     * Fluent setter for the overview option.
     * @param overview The new overview.
     * @return The <code>MinimalJavadocOptions</code> object.
     */
    @Override
    public MinimalJavadocOptions overview(String overview) {
        setOverview(overview);
        return this;
    }

    /**
     * Switch to set the members that should be included in the Javadoc. (-public, -protected, -package, -private)
     */
    @Override
    public JavadocMemberLevel getMemberLevel() {
        return memberLevel.getValue();
    }

    @Override
    public void setMemberLevel(JavadocMemberLevel memberLevel) {
        this.memberLevel.setValue(memberLevel);
    }

    @Override
    public MinimalJavadocOptions showFromPublic() {
        setMemberLevel(JavadocMemberLevel.PUBLIC);
        return this;
    }

    @Override
    public MinimalJavadocOptions showFromProtected() {
        setMemberLevel(JavadocMemberLevel.PROTECTED);
        return this;
    }

    @Override
    public MinimalJavadocOptions showFromPackage() {
        setMemberLevel(JavadocMemberLevel.PACKAGE);
        return this;
    }

    @Override
    public MinimalJavadocOptions showFromPrivate() {
        setMemberLevel(JavadocMemberLevel.PRIVATE);
        return this;
    }

    @Override
    public MinimalJavadocOptions showAll() {
        return showFromPrivate();
    }

    /**
     * -doclet  class
<<<<<<< HEAD
     * <p/>
=======
     * <p>
>>>>>>> db07431e
     * Specifies the class file that starts the doclet used in generating the documentation. Use the fully-qualified name.
     * This doclet defines the content and formats the output. If the -doclet option is not used,
     * javadoc uses the standard doclet for generating the default HTML format.
     * This class must contain the start(Root) method.
     * The path to this starting class is defined by the -docletpath option.
<<<<<<< HEAD
     * <p/>
     * For example, to call the MIF doclet, use:
     * <p/>
     *     -doclet com.sun.tools.doclets.mif.MIFDoclet
     * <p/>
=======
     * <p>
     * For example, to call the MIF doclet, use:
     * <p>
     *     -doclet com.sun.tools.doclets.mif.MIFDoclet
     * <p>
>>>>>>> db07431e
     * For full, working examples of running a particular doclet, see Running the MIF Doclet.
     */
    @Override
    public String getDoclet() {
        return doclet.getValue();
    }

    @Override
    public void setDoclet(String doclet) {
        this.doclet.setValue(doclet);
    }

    @Override
    public MinimalJavadocOptions doclet(String doclet) {
        setDoclet(doclet);
        return this;
    }

    /**
     * -docletpath  classpathlist
<<<<<<< HEAD
     * <p/>
=======
     * <p>
>>>>>>> db07431e
     * Specifies the path to the doclet starting class file (specified with the -doclet option) and any jar files it depends on.
     * If the starting class file is in a jar file, then this specifies the path to that jar file, as shown in the example below.
     * You can specify an absolute path or a path relative to the current directory. If classpathlist contains multiple paths or jar files,
     * they should be separated with a colon (:) on Solaris and a semi-colon (;) on Windows.
     * This option is not necessary if the doclet starting class is already in the search path.
<<<<<<< HEAD
     * <p/>
     * Example of path to jar file that contains the starting doclet class file. Notice the jar filename is included.
     * <p/>
     *    -docletpath C:/user/mifdoclet/lib/mifdoclet.jar
     * <p/>
     * Example of path to starting doclet class file. Notice the class filename is omitted.
     * <p/>
     *    -docletpath C:/user/mifdoclet/classes/com/sun/tools/doclets/mif/
     * <p/>
=======
     * <p>
     * Example of path to jar file that contains the starting doclet class file. Notice the jar filename is included.
     * <p>
     *    -docletpath C:/user/mifdoclet/lib/mifdoclet.jar
     * <p>
     * Example of path to starting doclet class file. Notice the class filename is omitted.
     * <p>
     *    -docletpath C:/user/mifdoclet/classes/com/sun/tools/doclets/mif/
     * <p>
>>>>>>> db07431e
     * For full, working examples of running a particular doclet, see Running the MIF Doclet.
     */
    @Override
    public List<File> getDocletpath() {
        return docletpath.getValue();
    }

    @Override
    public void setDocletpath(List<File> docletpath) {
        this.docletpath.setValue(docletpath);
    }

    @Override
    public MinimalJavadocOptions docletpath(File ... docletpath) {
        this.docletpath.getValue().addAll(Arrays.asList(docletpath));
        return this;
    }

    /**
     * -source release
<<<<<<< HEAD
     * <p/>
     * Specifies the version of source code accepted. The following values for release are allowed:
     * <p/>
     * 1.5  javadoc accepts code containing generics and other language features introduced in JDK 1.5.<br/>
     * The compiler defaults to the 1.5 behavior if the -source flag is not used.<br/>
     * 1.4  javadoc accepts code containing assertions, which were introduced in JDK 1.4.<br/>
     * 1.3  javadoc does not support assertions, generics, or other language features introduced after JDK 1.3.
     * <p/>
=======
     * <p>
     * Specifies the version of source code accepted. The following values for release are allowed:
     * <p>
     * 1.5  javadoc accepts code containing generics and other language features introduced in JDK 1.5.<br>
     * The compiler defaults to the 1.5 behavior if the -source flag is not used.<br>
     * 1.4  javadoc accepts code containing assertions, which were introduced in JDK 1.4.<br>
     * 1.3  javadoc does not support assertions, generics, or other language features introduced after JDK 1.3.
     * <p>
>>>>>>> db07431e
     * Use the value of release corresponding to that used when compiling the code with javac.
     */
    @Override
    public String getSource() {
        return source.getValue();
    }

    @Override
    public void setSource(String source) {
        this.source.setValue(source);
    }

    @Override
    public MinimalJavadocOptions source(String source) {
        setSource(source);
        return this;
    }

    /**
     * -classpath  classpathlist
<<<<<<< HEAD
     * <p/>
=======
     * <p>
>>>>>>> db07431e
     * Specifies the paths where javadoc will look for referenced classes (.class files)
     * -- these are the documented classes plus any classes referenced by those classes.
     * The classpathlist can contain multiple paths by separating them with a semicolon (;).
     * The Javadoc tool will search in all subdirectories of the specified paths.
     * Follow the instructions in class path documentation for specifying classpathlist.
<<<<<<< HEAD
     * <p/>
     * If -sourcepath is omitted, the Javadoc tool uses -classpath to find the source files as well as
     * class files (for backward compatibility). Therefore, if you want to search for source and class files in separate paths,
     * use both -sourcepath and -classpath.
     * <p/>
     * For example, if you want to document com.mypackage, whose source files reside in the directory C:/user/src/com/mypackage,
     * and if this package relies on a library in C:/user/lib, you would specify:
     * <p/>
     *   javadoc -classpath /user/lib -sourcepath /user/src com.mypackage
     * <p/>
     * As with other tools, if you do not specify -classpath, the Javadoc tool uses the CLASSPATH environment variable,
     * if it is set. If both are not set, the Javadoc tool searches for classes from the current directory.
     * <p/>
=======
     * <p>
     * If -sourcepath is omitted, the Javadoc tool uses -classpath to find the source files as well as
     * class files (for backward compatibility). Therefore, if you want to search for source and class files in separate paths,
     * use both -sourcepath and -classpath.
     * <p>
     * For example, if you want to document com.mypackage, whose source files reside in the directory C:/user/src/com/mypackage,
     * and if this package relies on a library in C:/user/lib, you would specify:
     * <p>
     *   javadoc -classpath /user/lib -sourcepath /user/src com.mypackage
     * <p>
     * As with other tools, if you do not specify -classpath, the Javadoc tool uses the CLASSPATH environment variable,
     * if it is set. If both are not set, the Javadoc tool searches for classes from the current directory.
     * <p>
>>>>>>> db07431e
     * For an in-depth description of how the Javadoc tool uses -classpath to find user classes as it relates to extension classes and
     * bootstrap classes, see How Classes Are Found.
     */
    @Override
    public List<File> getClasspath() {
        return classpath.getValue();
    }

    @Override
    public void setClasspath(List<File> classpath) {
        this.classpath.setValue(classpath);
    }

    @Override
    public MinimalJavadocOptions classpath(List<File> classpath) {
        this.classpath.getValue().addAll(classpath);
        return this;
    }

    @Override
    public MinimalJavadocOptions classpath(File ... classpath) {
        this.classpath.getValue().addAll(Arrays.asList(classpath));
        return this;
    }

    /**
     * -bootclasspath  classpathlist
     * Specifies the paths where the boot classes reside. These are nominally the Java platform classes.
     * The bootclasspath is part of the search path the Javadoc tool will use to look up source and class files.
     * See How Classes Are Found. for more details. Separate directories in classpathlist with semicolons (;).
     */
    @Override
    public List<File> getBootClasspath() {
        return bootClasspath.getValue();
    }

    @Override
    public void setBootClasspath(List<File> bootClasspath) {
        this.bootClasspath.setValue(bootClasspath);
    }

    @Override
    public MinimalJavadocOptions bootClasspath(File ... bootClasspath) {
        this.bootClasspath.getValue().addAll(Arrays.asList(bootClasspath));
        return this;
    }

    /**
     * -extdirs  dirlist
<<<<<<< HEAD
     * <p/>
=======
     * <p>
>>>>>>> db07431e
     * Specifies the directories where extension classes reside.
     * These are any classes that use the Java Extension mechanism.
     * The extdirs is part of the search path the Javadoc tool will use to look up source and class files.
     * See -classpath (above) for more details. Separate directories in dirlist with semicolons (;).
     */
    @Override
    public List<File> getExtDirs() {
        return extDirs.getValue();
    }

    @Override
    public void setExtDirs(List<File> extDirs) {
        this.extDirs.setValue(extDirs);
    }

    @Override
    public MinimalJavadocOptions extDirs(File ... extDirs) {
        this.extDirs.getValue().addAll(Arrays.asList(extDirs));
        return this;
    }

    /**
     * Control the Javadoc output level (-verbose or -quiet).
     */
    @Override
    public JavadocOutputLevel getOutputLevel() {
        return outputLevel.getValue();
    }

    @Override
    public void setOutputLevel(JavadocOutputLevel outputLevel) {
        this.outputLevel.setValue(outputLevel);
    }

    @Override
    public MinimalJavadocOptions verbose() {
        setOutputLevel(JavadocOutputLevel.VERBOSE);
        return this;
    }

    @Override
    public boolean isVerbose() {
        return outputLevel.getValue() == JavadocOutputLevel.VERBOSE;
    }

    @Override
    public MinimalJavadocOptions quiet() {
        setOutputLevel(JavadocOutputLevel.QUIET);
        return this;
    }

    /**
     * -breakiterator
<<<<<<< HEAD
     * <p/>
=======
     * <p>
>>>>>>> db07431e
     * Uses the internationalized sentence boundary of java.text.BreakIterator to determine the end of the first sentence
     * for English (all other locales already use BreakIterator), rather than an English language, locale-specific algorithm.
     * By first sentence, we mean the first sentence in the main description of a package, class or member.
     * This sentence is copied to the package, class or member summary, and to the alphabetic index.
<<<<<<< HEAD
     * <p/>
     * From JDK 1.2 forward, the BreakIterator class is already used to determine the end of sentence for all languages but English.
     * Therefore, the -breakiterator option has no effect except for English from 1.2 forward. English has its own default algorithm:
     * <p/>
     *     * English default sentence-break algorithm - Stops at a period followed by a space or a HTML block tag, such as  &lt;P&gt;.
     * <p/>
=======
     * <p>
     * From JDK 1.2 forward, the BreakIterator class is already used to determine the end of sentence for all languages but English.
     * Therefore, the -breakiterator option has no effect except for English from 1.2 forward. English has its own default algorithm:
     * <p>
     *     * English default sentence-break algorithm - Stops at a period followed by a space or a HTML block tag, such as  &lt;P&gt;.
     * <p>
>>>>>>> db07431e
     *     * Breakiterator sentence-break algorithm - In general, stops at a period,
     *       question mark or exclamation mark followed by a space if the next word starts with a capital letter.
     *       This is meant to handle most abbreviations (such as "The serial no. is valid", but won't handle "Mr. Smith").
     *       Doesn't stop at HTML tags or sentences that begin with numbers or symbols.
     *       Stops at the last period in "../filename", even if embedded in an HTML tag.
<<<<<<< HEAD
     * <p/>
=======
     * <p>
>>>>>>> db07431e
     *     NOTE: We have removed from 1.5.0 the breakiterator warning messages that were in 1.4.x and
     *           have left the default sentence-break algorithm unchanged. That is, the -breakiterator option is not the default in 1.5.0,
     *           nor do we expect it to become the default. This is a reversal from our former intention that
     *           the default would change in the "next major release" (1.5.0).
     *           This means if you have not modified your source code to eliminate the breakiterator warnings in 1.4.x,
     *           then you don't have to do anything, and the warnings go away starting with 1.5.0.
     *           The reason for this reversal is because any benefit to having breakiterator become the default
     *           would be outweighed by the incompatible source change it would require.
     *           We regret any extra work and confusion this has caused.
     */
    @Override
    public boolean isBreakIterator() {
        return breakIterator.getValue();
    }

    @Override
    public void setBreakIterator(boolean breakIterator) {
        this.breakIterator.setValue(breakIterator);
    }

    @Override
    public MinimalJavadocOptions breakIterator(boolean breakIterator) {
        setBreakIterator(breakIterator);
        return this;
    }

    @Override
    public MinimalJavadocOptions breakIterator() {
        setBreakIterator(true);
        return this;
    }

    /**
     * -locale  language_country_variant
<<<<<<< HEAD
     * <p/>
     *     Important - The -locale option must be placed ahead (to the left) of any options provided by the standard doclet or
     *                 any other doclet. Otherwise, the navigation bars will appear in English.
     *                 This is the only command-line option that is order-dependent.
     * <p/>
     * Specifies the locale that javadoc uses when generating documentation.
     * The argument is the name of the locale, as described in java.util.Locale documentation, such as
     * en_US (English, United States) or en_US_WIN (Windows variant).
     * <p/>
=======
     * <p>
     *     Important - The -locale option must be placed ahead (to the left) of any options provided by the standard doclet or
     *                 any other doclet. Otherwise, the navigation bars will appear in English.
     *                 This is the only command-line option that is order-dependent.
     * <p>
     * Specifies the locale that javadoc uses when generating documentation.
     * The argument is the name of the locale, as described in java.util.Locale documentation, such as
     * en_US (English, United States) or en_US_WIN (Windows variant).
     * <p>
>>>>>>> db07431e
     * Specifying a locale causes javadoc to choose the resource files of that locale for messages
     * (strings in the navigation bar, headings for lists and tables, help file contents,
     * comments in stylesheet.css, and so forth).
     * It also specifies the sorting order for lists sorted alphabetically,
     * and the sentence separator to determine the end of the first sentence.
     * It does not determine the locale of the doc comment text specified in the source files of the documented classes.
     */
    @Override
    public String getLocale() {
        return locale.getValue();
    }

    @Override
    public void setLocale(String locale) {
        this.locale.setValue(locale);
    }

    @Override
    public MinimalJavadocOptions locale(String locale) {
        setLocale(locale);
        return this;
    }

    /**
     * -encoding  name
<<<<<<< HEAD
     * <p/>
     * Specifies the encoding name of the source files, such as EUCJIS/SJIS. If this option is not specified, the platform default converter is used.
     * <p/>
=======
     * <p>
     * Specifies the encoding name of the source files, such as EUCJIS/SJIS. If this option is not specified, the platform default converter is used.
     * <p>
>>>>>>> db07431e
     * Also see -docencoding and -charset.
     */
    @Override
    public String getEncoding() {
        return encoding.getValue();
    }

    @Override
    public void setEncoding(String encoding) {
        this.encoding.setValue(encoding);
    }

    @Override
    public MinimalJavadocOptions encoding(String encoding) {
        setEncoding(encoding);
        return this;
    }

    @Override
    public List<String> getSourceNames() {
        return sourceNames.getValue();
    }

    @Override
    public void setSourceNames(List<String> sourceNames) {
        this.sourceNames.setValue(sourceNames);
    }

    @Override
    public MinimalJavadocOptions sourceNames(String ... sourceNames) {
        this.sourceNames.getValue().addAll(Arrays.asList(sourceNames));
        return this;
    }

    /**
     * -Jflag
<<<<<<< HEAD
     * <p/>
=======
     * <p>
>>>>>>> db07431e
     * Passes flag directly to the runtime system java that runs javadoc.
     * Notice there must be no space between the J and the flag. For example,
     * if you need to ensure that the system sets aside 32 megabytes of memory in which to process the generated documentation,
     * then you would call the -Xmx option of java as follows (-Xms is optional, as it only sets the size of initial memory,
     * which is useful if you know the minimum amount of memory required):
<<<<<<< HEAD
     * <p/>
     *    javadoc -J-Xmx32m -J-Xms32m com.mypackage
     * <p/>
     * To tell what version of javadoc you are using, call the "-version" option of java:
     * <p/>
     *    javadoc -J-version
     *    java version "1.2"
     *    Classic VM (build JDK-1.2-V, green threads, sunwjit)
     * <p/>
=======
     * <p>
     *    javadoc -J-Xmx32m -J-Xms32m com.mypackage
     * <p>
     * To tell what version of javadoc you are using, call the "-version" option of java:
     * <p>
     *    javadoc -J-version
     *    java version "1.2"
     *    Classic VM (build JDK-1.2-V, green threads, sunwjit)
     * <p>
>>>>>>> db07431e
     * (The version number of the standard doclet appears in its output stream.)
     */
    @Override
    public List<String> getJFlags() {
        return jFlags;
    }

    @Override
    public void setJFlags(List<String> jFlags) {
        this.jFlags = jFlags;
    }

    @Override
    public MinimalJavadocOptions jFlags(String ... jFlags) {
        this.jFlags.addAll(Arrays.asList(jFlags));
        return this;
    }

    @Override
    public void contributeCommandLineOptions(ExecSpec execHandleBuilder) {
        execHandleBuilder
            .args(GUtil.prefix("-J", jFlags)) // J flags can not be set in the option file
            .args(GUtil.prefix("@", GFileUtils.toPaths(optionFiles))); // add additional option files
    }

    @Override
    public List<File> getOptionFiles() {
        return optionFiles;
    }

    @Override
    public void setOptionFiles(List<File> optionFiles) {
        this.optionFiles = optionFiles;
    }

    @Override
    public MinimalJavadocOptions optionFiles(File ... argumentFiles) {
        this.optionFiles.addAll(Arrays.asList(argumentFiles));
        return this;
    }

    @Override
    public final void write(File outputFile) throws IOException {
        optionFile.write(outputFile);
    }

    public <T> JavadocOptionFileOption<T> addOption(final JavadocOptionFileOption<T> option) {
        if (option instanceof JavadocOptionFileOptionInternal) {
            return optionFile.addOption(Cast.<JavadocOptionFileOptionInternal<T>>uncheckedCast(option));
        }
        return optionFile.addOption(new JavadocOptionFileOptionInternalAdapter<T>(option));
    }

    public JavadocOptionFileOption<String> addStringOption(String option) {
        return optionFile.addStringOption(option);
    }

    public JavadocOptionFileOption<String> addStringOption(String option, String value) {
        return optionFile.addStringOption(option, value);
    }

    public <T extends Enum<T>> JavadocOptionFileOption<T> addEnumOption(String option) {
        return optionFile.addEnumOption(option);
    }

    public <T extends Enum<T>> JavadocOptionFileOption<T> addEnumOption(String option, T value) {
        return optionFile.addEnumOption(option, value);
    }

    public JavadocOptionFileOption<List<File>> addPathOption(String option) {
        return optionFile.addPathOption(option);
    }

    public JavadocOptionFileOption<List<File>> addPathOption(String option, String joinBy) {
        return optionFile.addPathOption(option, joinBy);
    }

    public JavadocOptionFileOption<List<String>> addStringsOption(String option) {
        return optionFile.addStringsOption(option);
    }

    /**
     * Adds an option that will have multiple values joined by the provided separator.
     * <p>
     * {@code addStringsOption("foo", ",").setValue(["a", "b", "c"])} will produce the command-line
     * </p>
     * <pre>
     *     -foo 'a,b,c'
     * </pre>
     * @param option command-line option
     * @param joinBy separator
     */
    public JavadocOptionFileOption<List<String>> addStringsOption(String option, String joinBy) {
        return optionFile.addStringsOption(option, joinBy);
    }

    /**
     * Adds an option that will appear multiple times to the javadoc tool. Each line can have one value.
     * <p>
     * {@code addMultilineStringsOption("foo").setValue(["a", "b", "c"])} will produce the command-line
     * </p>
     * <pre>
     *     -foo 'a'
     *     -foo 'b'
     *     -foo 'c'
     * </pre>
     * @param option command-line option
     */
    public JavadocOptionFileOption<List<String>> addMultilineStringsOption(String option) {
        return optionFile.addMultilineStringsOption(option);
    }


    /**
     * Adds an option that will appear multiple times to the javadoc tool. Each line can have more than one value separated by spaces.
     *
     * <p>
     * {@code addMultilineMultiValueOption("foo").setValue([ ["a"], ["b", "c"] ])} will produce the command-line
     * </p>
     * <pre>
     *     -foo 'a'
     *     -foo 'b' 'c'
     * </pre>
     * @param option command-line option
     *
     * @since 3.5
     */
    public JavadocOptionFileOption<List<List<String>>> addMultilineMultiValueOption(String option) {
        return optionFile.addMultilineMultiValueOption(option);
    }

    public JavadocOptionFileOption<Boolean> addBooleanOption(String option) {
        return optionFile.addBooleanOption(option);
    }

    public JavadocOptionFileOption<Boolean> addBooleanOption(String option, boolean value) {
        return optionFile.addBooleanOption(option, value);
    }

    public JavadocOptionFileOption<File> addFileOption(String option) {
        return optionFile.addFileOption(option);
    }

    public JavadocOptionFileOption<File> addFileOption(String option, File value) {
        return optionFile.addFileOption(option, value);
    }
}<|MERGE_RESOLUTION|>--- conflicted
+++ resolved
@@ -98,39 +98,22 @@
 
     /**
      * -overview  path\filename
-<<<<<<< HEAD
-     * <p/>
+     * <p>
      * Specifies that javadoc should retrieve the text for the overview documentation from
      * the "source" file specified by path/filename and place it on the Overview page (overview-summary.html).
      * The path/filename is relative to the -sourcepath.
-     * <p/>
-=======
-     * <p>
-     * Specifies that javadoc should retrieve the text for the overview documentation from
-     * the "source" file specified by path/filename and place it on the Overview page (overview-summary.html).
-     * The path/filename is relative to the -sourcepath.
-     * <p>
->>>>>>> db07431e
+     * <p>
      * While you can use any name you want for filename and place it anywhere you want for path,
      * a typical thing to do is to name it overview.html and place it in the source tree at the directory that contains the topmost package directories.
      * In this location, no path is needed when documenting packages, since -sourcepath will point to this file.
      * For example, if the source tree for the java.lang package is C:\src\classes\java\lang\,
      * then you could place the overview file at C:\src\classes\overview.html. See Real World Example.
-<<<<<<< HEAD
-     * <p/>
+     * <p>
      * For information about the file specified by path/filename, see overview comment file.
-     * <p/>
+     * <p>
      * Note that the overview page is created only if you pass into javadoc two or more package names.
      * For further explanation, see HTML Frames.)
-     * <p/>
-=======
-     * <p>
-     * For information about the file specified by path/filename, see overview comment file.
-     * <p>
-     * Note that the overview page is created only if you pass into javadoc two or more package names.
-     * For further explanation, see HTML Frames.)
-     * <p>
->>>>>>> db07431e
+     * <p>
      * The title on the overview page is set by -doctitle.
      */
     @Override
@@ -198,29 +181,17 @@
 
     /**
      * -doclet  class
-<<<<<<< HEAD
-     * <p/>
-=======
-     * <p>
->>>>>>> db07431e
+     * <p>
      * Specifies the class file that starts the doclet used in generating the documentation. Use the fully-qualified name.
      * This doclet defines the content and formats the output. If the -doclet option is not used,
      * javadoc uses the standard doclet for generating the default HTML format.
      * This class must contain the start(Root) method.
      * The path to this starting class is defined by the -docletpath option.
-<<<<<<< HEAD
-     * <p/>
+     * <p>
      * For example, to call the MIF doclet, use:
-     * <p/>
+     * <p>
      *     -doclet com.sun.tools.doclets.mif.MIFDoclet
-     * <p/>
-=======
-     * <p>
-     * For example, to call the MIF doclet, use:
-     * <p>
-     *     -doclet com.sun.tools.doclets.mif.MIFDoclet
-     * <p>
->>>>>>> db07431e
+     * <p>
      * For full, working examples of running a particular doclet, see Running the MIF Doclet.
      */
     @Override
@@ -241,37 +212,21 @@
 
     /**
      * -docletpath  classpathlist
-<<<<<<< HEAD
-     * <p/>
-=======
-     * <p>
->>>>>>> db07431e
+     * <p>
      * Specifies the path to the doclet starting class file (specified with the -doclet option) and any jar files it depends on.
      * If the starting class file is in a jar file, then this specifies the path to that jar file, as shown in the example below.
      * You can specify an absolute path or a path relative to the current directory. If classpathlist contains multiple paths or jar files,
      * they should be separated with a colon (:) on Solaris and a semi-colon (;) on Windows.
      * This option is not necessary if the doclet starting class is already in the search path.
-<<<<<<< HEAD
-     * <p/>
+     * <p>
      * Example of path to jar file that contains the starting doclet class file. Notice the jar filename is included.
-     * <p/>
+     * <p>
      *    -docletpath C:/user/mifdoclet/lib/mifdoclet.jar
-     * <p/>
+     * <p>
      * Example of path to starting doclet class file. Notice the class filename is omitted.
-     * <p/>
+     * <p>
      *    -docletpath C:/user/mifdoclet/classes/com/sun/tools/doclets/mif/
-     * <p/>
-=======
-     * <p>
-     * Example of path to jar file that contains the starting doclet class file. Notice the jar filename is included.
-     * <p>
-     *    -docletpath C:/user/mifdoclet/lib/mifdoclet.jar
-     * <p>
-     * Example of path to starting doclet class file. Notice the class filename is omitted.
-     * <p>
-     *    -docletpath C:/user/mifdoclet/classes/com/sun/tools/doclets/mif/
-     * <p>
->>>>>>> db07431e
+     * <p>
      * For full, working examples of running a particular doclet, see Running the MIF Doclet.
      */
     @Override
@@ -292,16 +247,6 @@
 
     /**
      * -source release
-<<<<<<< HEAD
-     * <p/>
-     * Specifies the version of source code accepted. The following values for release are allowed:
-     * <p/>
-     * 1.5  javadoc accepts code containing generics and other language features introduced in JDK 1.5.<br/>
-     * The compiler defaults to the 1.5 behavior if the -source flag is not used.<br/>
-     * 1.4  javadoc accepts code containing assertions, which were introduced in JDK 1.4.<br/>
-     * 1.3  javadoc does not support assertions, generics, or other language features introduced after JDK 1.3.
-     * <p/>
-=======
      * <p>
      * Specifies the version of source code accepted. The following values for release are allowed:
      * <p>
@@ -310,7 +255,6 @@
      * 1.4  javadoc accepts code containing assertions, which were introduced in JDK 1.4.<br>
      * 1.3  javadoc does not support assertions, generics, or other language features introduced after JDK 1.3.
      * <p>
->>>>>>> db07431e
      * Use the value of release corresponding to that used when compiling the code with javac.
      */
     @Override
@@ -331,45 +275,25 @@
 
     /**
      * -classpath  classpathlist
-<<<<<<< HEAD
-     * <p/>
-=======
-     * <p>
->>>>>>> db07431e
+     * <p>
      * Specifies the paths where javadoc will look for referenced classes (.class files)
      * -- these are the documented classes plus any classes referenced by those classes.
      * The classpathlist can contain multiple paths by separating them with a semicolon (;).
      * The Javadoc tool will search in all subdirectories of the specified paths.
      * Follow the instructions in class path documentation for specifying classpathlist.
-<<<<<<< HEAD
-     * <p/>
+     * <p>
      * If -sourcepath is omitted, the Javadoc tool uses -classpath to find the source files as well as
      * class files (for backward compatibility). Therefore, if you want to search for source and class files in separate paths,
      * use both -sourcepath and -classpath.
-     * <p/>
+     * <p>
      * For example, if you want to document com.mypackage, whose source files reside in the directory C:/user/src/com/mypackage,
      * and if this package relies on a library in C:/user/lib, you would specify:
-     * <p/>
+     * <p>
      *   javadoc -classpath /user/lib -sourcepath /user/src com.mypackage
-     * <p/>
+     * <p>
      * As with other tools, if you do not specify -classpath, the Javadoc tool uses the CLASSPATH environment variable,
      * if it is set. If both are not set, the Javadoc tool searches for classes from the current directory.
-     * <p/>
-=======
-     * <p>
-     * If -sourcepath is omitted, the Javadoc tool uses -classpath to find the source files as well as
-     * class files (for backward compatibility). Therefore, if you want to search for source and class files in separate paths,
-     * use both -sourcepath and -classpath.
-     * <p>
-     * For example, if you want to document com.mypackage, whose source files reside in the directory C:/user/src/com/mypackage,
-     * and if this package relies on a library in C:/user/lib, you would specify:
-     * <p>
-     *   javadoc -classpath /user/lib -sourcepath /user/src com.mypackage
-     * <p>
-     * As with other tools, if you do not specify -classpath, the Javadoc tool uses the CLASSPATH environment variable,
-     * if it is set. If both are not set, the Javadoc tool searches for classes from the current directory.
-     * <p>
->>>>>>> db07431e
+     * <p>
      * For an in-depth description of how the Javadoc tool uses -classpath to find user classes as it relates to extension classes and
      * bootstrap classes, see How Classes Are Found.
      */
@@ -419,11 +343,7 @@
 
     /**
      * -extdirs  dirlist
-<<<<<<< HEAD
-     * <p/>
-=======
-     * <p>
->>>>>>> db07431e
+     * <p>
      * Specifies the directories where extension classes reside.
      * These are any classes that use the Java Extension mechanism.
      * The extdirs is part of the search path the Javadoc tool will use to look up source and class files.
@@ -477,40 +397,23 @@
 
     /**
      * -breakiterator
-<<<<<<< HEAD
-     * <p/>
-=======
-     * <p>
->>>>>>> db07431e
+     * <p>
      * Uses the internationalized sentence boundary of java.text.BreakIterator to determine the end of the first sentence
      * for English (all other locales already use BreakIterator), rather than an English language, locale-specific algorithm.
      * By first sentence, we mean the first sentence in the main description of a package, class or member.
      * This sentence is copied to the package, class or member summary, and to the alphabetic index.
-<<<<<<< HEAD
-     * <p/>
+     * <p>
      * From JDK 1.2 forward, the BreakIterator class is already used to determine the end of sentence for all languages but English.
      * Therefore, the -breakiterator option has no effect except for English from 1.2 forward. English has its own default algorithm:
-     * <p/>
+     * <p>
      *     * English default sentence-break algorithm - Stops at a period followed by a space or a HTML block tag, such as  &lt;P&gt;.
-     * <p/>
-=======
-     * <p>
-     * From JDK 1.2 forward, the BreakIterator class is already used to determine the end of sentence for all languages but English.
-     * Therefore, the -breakiterator option has no effect except for English from 1.2 forward. English has its own default algorithm:
-     * <p>
-     *     * English default sentence-break algorithm - Stops at a period followed by a space or a HTML block tag, such as  &lt;P&gt;.
-     * <p>
->>>>>>> db07431e
+     * <p>
      *     * Breakiterator sentence-break algorithm - In general, stops at a period,
      *       question mark or exclamation mark followed by a space if the next word starts with a capital letter.
      *       This is meant to handle most abbreviations (such as "The serial no. is valid", but won't handle "Mr. Smith").
      *       Doesn't stop at HTML tags or sentences that begin with numbers or symbols.
      *       Stops at the last period in "../filename", even if embedded in an HTML tag.
-<<<<<<< HEAD
-     * <p/>
-=======
-     * <p>
->>>>>>> db07431e
+     * <p>
      *     NOTE: We have removed from 1.5.0 the breakiterator warning messages that were in 1.4.x and
      *           have left the default sentence-break algorithm unchanged. That is, the -breakiterator option is not the default in 1.5.0,
      *           nor do we expect it to become the default. This is a reversal from our former intention that
@@ -545,27 +448,15 @@
 
     /**
      * -locale  language_country_variant
-<<<<<<< HEAD
-     * <p/>
+     * <p>
      *     Important - The -locale option must be placed ahead (to the left) of any options provided by the standard doclet or
      *                 any other doclet. Otherwise, the navigation bars will appear in English.
      *                 This is the only command-line option that is order-dependent.
-     * <p/>
+     * <p>
      * Specifies the locale that javadoc uses when generating documentation.
      * The argument is the name of the locale, as described in java.util.Locale documentation, such as
      * en_US (English, United States) or en_US_WIN (Windows variant).
-     * <p/>
-=======
-     * <p>
-     *     Important - The -locale option must be placed ahead (to the left) of any options provided by the standard doclet or
-     *                 any other doclet. Otherwise, the navigation bars will appear in English.
-     *                 This is the only command-line option that is order-dependent.
-     * <p>
-     * Specifies the locale that javadoc uses when generating documentation.
-     * The argument is the name of the locale, as described in java.util.Locale documentation, such as
-     * en_US (English, United States) or en_US_WIN (Windows variant).
-     * <p>
->>>>>>> db07431e
+     * <p>
      * Specifying a locale causes javadoc to choose the resource files of that locale for messages
      * (strings in the navigation bar, headings for lists and tables, help file contents,
      * comments in stylesheet.css, and so forth).
@@ -591,15 +482,9 @@
 
     /**
      * -encoding  name
-<<<<<<< HEAD
-     * <p/>
+     * <p>
      * Specifies the encoding name of the source files, such as EUCJIS/SJIS. If this option is not specified, the platform default converter is used.
-     * <p/>
-=======
-     * <p>
-     * Specifies the encoding name of the source files, such as EUCJIS/SJIS. If this option is not specified, the platform default converter is used.
-     * <p>
->>>>>>> db07431e
+     * <p>
      * Also see -docencoding and -charset.
      */
     @Override
@@ -636,37 +521,21 @@
 
     /**
      * -Jflag
-<<<<<<< HEAD
-     * <p/>
-=======
-     * <p>
->>>>>>> db07431e
+     * <p>
      * Passes flag directly to the runtime system java that runs javadoc.
      * Notice there must be no space between the J and the flag. For example,
      * if you need to ensure that the system sets aside 32 megabytes of memory in which to process the generated documentation,
      * then you would call the -Xmx option of java as follows (-Xms is optional, as it only sets the size of initial memory,
      * which is useful if you know the minimum amount of memory required):
-<<<<<<< HEAD
-     * <p/>
+     * <p>
      *    javadoc -J-Xmx32m -J-Xms32m com.mypackage
-     * <p/>
+     * <p>
      * To tell what version of javadoc you are using, call the "-version" option of java:
-     * <p/>
+     * <p>
      *    javadoc -J-version
      *    java version "1.2"
      *    Classic VM (build JDK-1.2-V, green threads, sunwjit)
-     * <p/>
-=======
-     * <p>
-     *    javadoc -J-Xmx32m -J-Xms32m com.mypackage
-     * <p>
-     * To tell what version of javadoc you are using, call the "-version" option of java:
-     * <p>
-     *    javadoc -J-version
-     *    java version "1.2"
-     *    Classic VM (build JDK-1.2-V, green threads, sunwjit)
-     * <p>
->>>>>>> db07431e
+     * <p>
      * (The version number of the standard doclet appears in its output stream.)
      */
     @Override
